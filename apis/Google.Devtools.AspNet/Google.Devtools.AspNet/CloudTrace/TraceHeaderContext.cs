﻿// Copyright 2016 Google Inc. All Rights Reserved.
// 
// Licensed under the Apache License, Version 2.0 (the "License");
// you may not use this file except in compliance with the License.
// You may obtain a copy of the License at
// 
//     http://www.apache.org/licenses/LICENSE-2.0
// 
// Unless required by applicable law or agreed to in writing, software
// distributed under the License is distributed on an "AS IS" BASIS,
// WITHOUT WARRANTIES OR CONDITIONS OF ANY KIND, either express or implied.
// See the License for the specific language governing permissions and
// limitations under the License.

using Google.Api.Gax;
using System;
using System.Collections.Specialized;
using System.Text.RegularExpressions;
using System.Web;

namespace Google.Devtools.AspNet
{
    /// <summary>
    /// Context from the Cloud Trace Header.
    /// </summary>
    /// 
    /// <remarks>
    /// A trace can be forced by passing information along in the trace header ("X-Cloud-Trace-Context").
    /// The trace id, parent span id and whether or not to trace can be set.
    /// See: https://cloud.google.com/trace/docs/faq#how_do_i_force_a_request_to_be_traced
    /// </remarks>
    internal sealed class TraceHeaderContext
    {
        /// <summary>An TraceHeaderContext representing no information or invalid information from a header.</summary>
        private static readonly TraceHeaderContext InvalidTraceHeaderContext =
            new TraceHeaderContext(null, null, false);

        /// <summary>The trace header.</summary>
        internal const string TraceHeader = "X-Cloud-Trace-Context";

        /// <summary>
        /// A regex to match the trace header. 
        /// - ([A-Fa-f0-9]{32}): The trace id, a 32 character hex value.
        /// - ([0-9]+): The span id, a 64 bit integer.
        /// - (o=([0-3])): The trace mask, 1-3 denote it should be traced.
        /// </summary>
        internal static readonly Regex TraceHeaderRegex =
            new Regex(@"^([A-Fa-f0-9]{32})/([0-9]+);(o=([0-3]))?$", RegexOptions.Compiled);

        /// <summary>Gets the trace id or null if none is available.</summary>
        public string TraceId { get; }

        /// <summary>Gets the span id or null if none is available.</summary>
        public ulong? SpanId { get; }

        /// <summary>True if the request should be traced.</summary>
        public bool ShouldTrace { get; }

        /// <summary>
        /// Create a <see cref="TraceHeaderContext"/> from an <see cref="HttpRequest"/>.  
        /// </summary>
        public static TraceHeaderContext FromRequest(HttpRequest request)
        {
            GaxPreconditions.CheckNotNull(request, nameof(request));
            return FromWrapper(new HttpRequestWrapper(request));
        }

        internal static TraceHeaderContext FromWrapper(HttpRequestWrapper wrapper)
        {
            GaxPreconditions.CheckNotNull(wrapper, nameof(wrapper));
            string header = wrapper.Headers.Get(TraceHeader);
            if (header == null)
            {
                return InvalidTraceHeaderContext;
            }

            Match match = TraceHeaderRegex.Match(header);
            if (!match.Success)
            {
                return InvalidTraceHeaderContext;
            }

<<<<<<< HEAD
            try
            {
                string traceId = match.Groups[1].Value;
                ulong spanId = Convert.ToUInt64(match.Groups[2].Value);
                bool hasMask = match.Groups.Count > 4 && match.Groups[4].Success;
                int traceMask = hasMask ? Convert.ToInt32(match.Groups[4].Value) : 0;
                bool shouldTrace = traceMask > 0;
                return new TraceHeaderContext(traceId, spanId, shouldTrace);
            }
            catch (Exception ex) when (ex is FormatException || ex is FormatException)
=======
            string traceId = match.Groups[1].Value;
            ulong spanId;
            if (!ulong.TryParse(match.Groups[2].Value, out spanId))
>>>>>>> 28c1f5e0
            {
                return InvalidTraceHeaderContext;
            }
            int traceMask = match.Groups.Count > 4 ? Convert.ToInt32(match.Groups[4].Value) : 0;
            bool shouldTrace = traceMask > 0;
            return new TraceHeaderContext(traceId, spanId, shouldTrace);
        }

        internal TraceHeaderContext(string traceId, ulong? spanId, bool shouldTrace)
        {
            TraceId = traceId;
            SpanId = spanId;
            ShouldTrace = shouldTrace; 
        }
    }
}<|MERGE_RESOLUTION|>--- conflicted
+++ resolved
@@ -14,7 +14,6 @@
 
 using Google.Api.Gax;
 using System;
-using System.Collections.Specialized;
 using System.Text.RegularExpressions;
 using System.Web;
 
@@ -80,26 +79,14 @@
                 return InvalidTraceHeaderContext;
             }
 
-<<<<<<< HEAD
-            try
-            {
-                string traceId = match.Groups[1].Value;
-                ulong spanId = Convert.ToUInt64(match.Groups[2].Value);
-                bool hasMask = match.Groups.Count > 4 && match.Groups[4].Success;
-                int traceMask = hasMask ? Convert.ToInt32(match.Groups[4].Value) : 0;
-                bool shouldTrace = traceMask > 0;
-                return new TraceHeaderContext(traceId, spanId, shouldTrace);
-            }
-            catch (Exception ex) when (ex is FormatException || ex is FormatException)
-=======
             string traceId = match.Groups[1].Value;
             ulong spanId;
             if (!ulong.TryParse(match.Groups[2].Value, out spanId))
->>>>>>> 28c1f5e0
             {
                 return InvalidTraceHeaderContext;
             }
-            int traceMask = match.Groups.Count > 4 ? Convert.ToInt32(match.Groups[4].Value) : 0;
+            bool hasMask = match.Groups.Count > 4 && match.Groups[4].Success;
+            int traceMask = hasMask ? Convert.ToInt32(match.Groups[4].Value) : 0;
             bool shouldTrace = traceMask > 0;
             return new TraceHeaderContext(traceId, spanId, shouldTrace);
         }
