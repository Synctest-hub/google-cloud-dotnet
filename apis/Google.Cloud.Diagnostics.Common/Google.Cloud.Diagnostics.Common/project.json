--- conflicted
+++ resolved
@@ -29,13 +29,9 @@
   "frameworks": {
     "netstandard1.5": {
       "dependencies": {
-<<<<<<< HEAD
         "Microsoft.AspNetCore.Http.Abstractions": "1.1.0",
-        "System.Diagnostics.StackTrace": "4.3.0"
-=======
         "System.Diagnostics.StackTrace": "4.3.0",
         "System.Threading": "4.3.0"
->>>>>>> d8c89280
       }
     }
   }
