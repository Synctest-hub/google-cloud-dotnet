--- conflicted
+++ resolved
@@ -26,12 +26,6 @@
     /// </summary>
     internal class TimedBufferingConsumer<T> : FlushableConsumerBase<T>
     {
-<<<<<<< HEAD
-        /// <summary>A semaphore to protect the buffer.</summary>
-        private readonly SemaphoreSlim _semaphore = new SemaphoreSlim(1); 
-
-=======
->>>>>>> 5e183e07
         /// <summary>The consumer to flush to.</summary>
         private readonly IConsumer<T> _consumer;
 
@@ -69,78 +63,6 @@
             => new TimedBufferingConsumer<T>(consumer, waitTime, clock ?? SystemClock.Instance);
 
         /// <inheritdoc />
-<<<<<<< HEAD
-        public void Receive(IEnumerable<T> items)
-        {
-            GaxPreconditions.CheckNotNull(items, nameof(items));
-            _semaphore.Wait();
-            _items.AddRange(items);
-            if (_clock.GetCurrentDateTimeUtc() >= _nextFlush)
-            { 
-                Flush(waitForSemaphore: false);
-            }
-            _semaphore.Release();
-        }
-
-        /// <inheritdoc />
-        public async Task ReceiveAsync(IEnumerable<T> items, CancellationToken cancellationToken = default(CancellationToken))
-        {
-            GaxPreconditions.CheckNotNull(items, nameof(items));
-            try
-            {
-                await _semaphore.WaitAsync(cancellationToken);
-                _items.AddRange(items);
-                if (_clock.GetCurrentDateTimeUtc() >= _nextFlush)
-                {
-                    await FlushAsync(cancellationToken, waitForSemaphore: false);
-                }
-            }
-            finally
-            {
-                _semaphore.Release();
-            }
-        }
-
-        /// <inheritdoc />
-        public void Flush() => Flush(waitForSemaphore: true);
-
-        /// <inheritdoc />
-        public async Task FlushAsync(CancellationToken cancellationToken = default(CancellationToken)) => 
-            await FlushAsync(cancellationToken, waitForSemaphore: true);
-
-        /// <summary>
-        /// Flush the buffer.
-        /// </summary>
-        /// <param name="waitForSemaphore">If true the flush will wait for the semaphore.</param>
-        private void Flush(bool waitForSemaphore)
-        {
-            IList<T> old;
-            if (waitForSemaphore) _semaphore.Wait();
-            old = _items;
-            _items = new List<T>();
-            _nextFlush = DateTime.UtcNow.Add(_waitTime);
-            if (waitForSemaphore) _semaphore.Release();
-
-            if (old.Count != 0)
-            {
-                _consumer.Receive(old);
-            }
-        }
-
-        /// <summary>
-        /// Flush the buffer asynchronously.
-        /// </summary>
-        /// <param name="waitForSemaphore">If true the flush will wait for the semaphore.</param>
-        private async Task FlushAsync(CancellationToken cancellationToken, bool waitForSemaphore)
-        {
-            IList<T> old;
-            try
-            {
-                if (waitForSemaphore) await _semaphore.WaitAsync(cancellationToken);
-                old = _items;
-                _items = new List<T>();
-                _nextFlush = DateTime.UtcNow.Add(_waitTime);
-=======
         protected override void ReceiveWithSemaphoreHeld(IEnumerable<T> items)
         {
             GaxPreconditions.CheckNotNull(items, nameof(items));
@@ -170,11 +92,6 @@
             if (_items.Count == 0)
             {
                 return;
->>>>>>> 5e183e07
-            }
-            finally
-            {
-                if (waitForSemaphore) _semaphore.Release();
             }
 
             _consumer.Receive(_items);
@@ -187,11 +104,7 @@
         {
             if (_items.Count == 0)
             {
-<<<<<<< HEAD
-                await _consumer.ReceiveAsync(old, cancellationToken);
-=======
                 return CommonUtils.CompletedTask;
->>>>>>> 5e183e07
             }
 
             IList<T> old = _items;
