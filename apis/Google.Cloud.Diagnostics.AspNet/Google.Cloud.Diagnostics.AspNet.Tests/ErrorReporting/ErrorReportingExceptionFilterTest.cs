﻿// Copyright 2017 Google Inc. All Rights Reserved.
// 
// Licensed under the Apache License, Version 2.0 (the "License");
// you may not use this file except in compliance with the License.
// You may obtain a copy of the License at
// 
//     http://www.apache.org/licenses/LICENSE-2.0
// 
// Unless required by applicable law or agreed to in writing, software
// distributed under the License is distributed on an "AS IS" BASIS,
// WITHOUT WARRANTIES OR CONDITIONS OF ANY KIND, either express or implied.
// See the License for the specific language governing permissions and
// limitations under the License.

using Google.Cloud.Diagnostics.Common;
using Google.Cloud.ErrorReporting.V1Beta1;
using Google.Protobuf.WellKnownTypes;
using Moq;
using System;
using System.Collections.Generic;
using System.Linq;
using System.Net;
using System.Net.Http;
using System.Web;
using System.Web.Mvc;
using Xunit;

namespace Google.Cloud.Diagnostics.AspNet.Tests
{
    public class ErrorReportingExceptionFilterTest
    {
        private const string UserAgent = "UserAgent 1.0";
        private const int ConflictStatusCode = (int) HttpStatusCode.Conflict;
        private const string ServiceName = "SomeService";
        private const string Version = "1.0.0";
        private static readonly string DeleteMethod = HttpMethod.Delete.Method;
        private static readonly Exception SimpleException = new Exception();
        private static readonly Uri GoogleUri = new Uri("https://www.google.com");

        /// <summary>
        /// Create a simple <see cref="ExceptionContext"/>
        /// </summary>
        private ExceptionContext CreateSimpleContext()
        {
            var mockRequest = new Mock<HttpRequestBase>();
            var mockResponse = new Mock<HttpResponseBase>();
            var mockContext = new Mock<HttpContextBase>();
            mockContext.Setup(c => c.Request).Returns(mockRequest.Object);
            mockContext.Setup(c => c.Response).Returns(mockResponse.Object);

            return new ExceptionContext
            {
                HttpContext = mockContext.Object,
                Exception = new Exception()
            };
        }

        /// <summary>
        /// Create a filled <see cref="ExceptionContext"/>
        /// </summary>
        private ExceptionContext CreateComplexContext()
        {
            var mockRequest = new Mock<HttpRequestBase>();
            mockRequest.Setup(r => r.HttpMethod).Returns(DeleteMethod);
            mockRequest.Setup(r => r.Url).Returns(GoogleUri);
            mockRequest.Setup(r => r.UserAgent).Returns(UserAgent);

            var mockResponse = new Mock<HttpResponseBase>();
            mockResponse.Setup(r => r.StatusCode).Returns(ConflictStatusCode);

            var mockContext = new Mock<HttpContextBase>();
            mockContext.Setup(c => c.Request).Returns(mockRequest.Object);
            mockContext.Setup(c => c.Response).Returns(mockResponse.Object);

            Exception exception;
            try
            {
                throw SimpleException;
            }
            catch (Exception e)
            {
                exception = e;
            }

            return new ExceptionContext
            {
                HttpContext = mockContext.Object,
                Exception = exception
            };
        }

        /// <summary>
        /// Matcher to check if an <see cref="IEnumerable{ReportedErrorEvent}>"/> contains
        /// one element and matches the context generated by <see cref="CreateComplexContext"/>
        /// </summary>
        private IEnumerable<ReportedErrorEvent> IsComplexContext()
        {
            bool isWindows = ErrorReportingUtils.IsWindows;
            return Match.Create<IEnumerable<ReportedErrorEvent>>(enumerable => {
<<<<<<< HEAD
                var e = enumerable.First();
                return e.Message.Contains(SimpleException.Message) &&
                e.EventTime.Seconds <= Timestamp.FromDateTime(DateTime.UtcNow).Seconds &&
                e.Context.HttpRequest.Method.Equals(DeleteMethod) &&
                e.Context.HttpRequest.Url.Equals(GoogleUri.ToString()) &&
                e.Context.HttpRequest.UserAgent.Equals(UserAgent) &&
                e.Context.HttpRequest.ResponseStatusCode == ConflictStatusCode &&
                (!isWindows || e.Context.ReportLocation.LineNumber > 0) &&
                (!isWindows || !string.IsNullOrEmpty(e.Context.ReportLocation.FilePath)) &&
                e.Context.ReportLocation.FunctionName.Equals(nameof(CreateComplexContext)) &&
                e.ServiceContext.Service.Equals(ServiceName) &&
                e.ServiceContext.Version.Equals(Version);
=======
                var e = enumerable.Single();
                return e.Message.Contains(SimpleException.Message) &&
                    e.Context.HttpRequest.Method.Equals(DeleteMethod) &&
                    e.Context.HttpRequest.Url.Equals(GoogleUri.ToString()) &&
                    e.Context.HttpRequest.UserAgent.Equals(UserAgent) &&
                    e.Context.HttpRequest.ResponseStatusCode == ConflictStatusCode &&
                    (!isWindows || e.Context.ReportLocation.LineNumber > 0) &&
                    (!isWindows || !string.IsNullOrEmpty(e.Context.ReportLocation.FilePath)) &&
                    e.Context.ReportLocation.FunctionName.Equals(nameof(CreateComplexContext)) &&
                    e.ServiceContext.Service.Equals(ServiceName) &&
                    e.ServiceContext.Version.Equals(Version);
>>>>>>> 62a2608f
            });
        }

        /// <summary>
        /// Matcher to check if an <see cref="IEnumerable{ReportedErrorEvent}>"/> contains
        /// one element and matches the <see cref="SimpleContext"/>
        /// </summary>
        private IEnumerable<ReportedErrorEvent> IsSimpleContext()
        {
            return Match.Create<IEnumerable<ReportedErrorEvent>>(enumerable => {
<<<<<<< HEAD
                var e = enumerable.First();
                return e.Message.Contains(SimpleException.Message) &&
                e.EventTime.Seconds <= Timestamp.FromDateTime(DateTime.UtcNow).Seconds &&
                string.IsNullOrEmpty(e.Context.HttpRequest.Method) &&
                string.IsNullOrEmpty(e.Context.HttpRequest.Url) &&
                string.IsNullOrEmpty(e.Context.HttpRequest.UserAgent) &&
                e.Context.HttpRequest.ResponseStatusCode == 0 &&
                e.Context.ReportLocation.LineNumber == 0 &&
                string.IsNullOrEmpty(e.Context.ReportLocation.FilePath) &&
                string.IsNullOrEmpty(e.Context.ReportLocation.FunctionName) &&
                e.ServiceContext.Service.Equals(ServiceName) &&
                e.ServiceContext.Version.Equals(Version);
=======
                var e = enumerable.Single();
                return e.Message.Contains(SimpleException.Message) &&
                    string.IsNullOrEmpty(e.Context.HttpRequest.Method) &&
                    string.IsNullOrEmpty(e.Context.HttpRequest.Url) &&
                    string.IsNullOrEmpty(e.Context.HttpRequest.UserAgent) &&
                    e.Context.HttpRequest.ResponseStatusCode == 0 &&
                    e.Context.ReportLocation.LineNumber == 0 &&
                    string.IsNullOrEmpty(e.Context.ReportLocation.FilePath) &&
                    string.IsNullOrEmpty(e.Context.ReportLocation.FunctionName) &&
                    e.ServiceContext.Service.Equals(ServiceName) &&
                    e.ServiceContext.Version.Equals(Version);
>>>>>>> 62a2608f
            });
        }

        
        private ErrorReportingExceptionFilter CreateFilter(IConsumer<ReportedErrorEvent> consumer)
            => new ErrorReportingExceptionFilter(consumer, ServiceName, Version);

        [Fact]
        public void Log()
        {
            var mockConsumer = new Mock<IConsumer<ReportedErrorEvent>>();
            mockConsumer.Setup(c => c.Receive(IsComplexContext()));

            ErrorReportingExceptionFilter filter = CreateFilter(mockConsumer.Object);
            filter.OnException(CreateComplexContext());

            mockConsumer.VerifyAll();
        }

        [Fact]
        public void Log_Simple()
        {
            var mockConsumer = new Mock<IConsumer<ReportedErrorEvent>>();
            mockConsumer.Setup(c => c.Receive(IsSimpleContext()));

            ErrorReportingExceptionFilter filter = CreateFilter(mockConsumer.Object);
            filter.OnException(CreateSimpleContext());

            mockConsumer.VerifyAll();
        }
    }
}<|MERGE_RESOLUTION|>--- conflicted
+++ resolved
@@ -97,22 +97,9 @@
         {
             bool isWindows = ErrorReportingUtils.IsWindows;
             return Match.Create<IEnumerable<ReportedErrorEvent>>(enumerable => {
-<<<<<<< HEAD
-                var e = enumerable.First();
-                return e.Message.Contains(SimpleException.Message) &&
-                e.EventTime.Seconds <= Timestamp.FromDateTime(DateTime.UtcNow).Seconds &&
-                e.Context.HttpRequest.Method.Equals(DeleteMethod) &&
-                e.Context.HttpRequest.Url.Equals(GoogleUri.ToString()) &&
-                e.Context.HttpRequest.UserAgent.Equals(UserAgent) &&
-                e.Context.HttpRequest.ResponseStatusCode == ConflictStatusCode &&
-                (!isWindows || e.Context.ReportLocation.LineNumber > 0) &&
-                (!isWindows || !string.IsNullOrEmpty(e.Context.ReportLocation.FilePath)) &&
-                e.Context.ReportLocation.FunctionName.Equals(nameof(CreateComplexContext)) &&
-                e.ServiceContext.Service.Equals(ServiceName) &&
-                e.ServiceContext.Version.Equals(Version);
-=======
                 var e = enumerable.Single();
                 return e.Message.Contains(SimpleException.Message) &&
+                    e.EventTime.Seconds <= Timestamp.FromDateTime(DateTime.UtcNow).Seconds &&
                     e.Context.HttpRequest.Method.Equals(DeleteMethod) &&
                     e.Context.HttpRequest.Url.Equals(GoogleUri.ToString()) &&
                     e.Context.HttpRequest.UserAgent.Equals(UserAgent) &&
@@ -122,7 +109,6 @@
                     e.Context.ReportLocation.FunctionName.Equals(nameof(CreateComplexContext)) &&
                     e.ServiceContext.Service.Equals(ServiceName) &&
                     e.ServiceContext.Version.Equals(Version);
->>>>>>> 62a2608f
             });
         }
 
@@ -133,22 +119,9 @@
         private IEnumerable<ReportedErrorEvent> IsSimpleContext()
         {
             return Match.Create<IEnumerable<ReportedErrorEvent>>(enumerable => {
-<<<<<<< HEAD
-                var e = enumerable.First();
-                return e.Message.Contains(SimpleException.Message) &&
-                e.EventTime.Seconds <= Timestamp.FromDateTime(DateTime.UtcNow).Seconds &&
-                string.IsNullOrEmpty(e.Context.HttpRequest.Method) &&
-                string.IsNullOrEmpty(e.Context.HttpRequest.Url) &&
-                string.IsNullOrEmpty(e.Context.HttpRequest.UserAgent) &&
-                e.Context.HttpRequest.ResponseStatusCode == 0 &&
-                e.Context.ReportLocation.LineNumber == 0 &&
-                string.IsNullOrEmpty(e.Context.ReportLocation.FilePath) &&
-                string.IsNullOrEmpty(e.Context.ReportLocation.FunctionName) &&
-                e.ServiceContext.Service.Equals(ServiceName) &&
-                e.ServiceContext.Version.Equals(Version);
-=======
                 var e = enumerable.Single();
                 return e.Message.Contains(SimpleException.Message) &&
+                    e.EventTime.Seconds <= Timestamp.FromDateTime(DateTime.UtcNow).Seconds &&
                     string.IsNullOrEmpty(e.Context.HttpRequest.Method) &&
                     string.IsNullOrEmpty(e.Context.HttpRequest.Url) &&
                     string.IsNullOrEmpty(e.Context.HttpRequest.UserAgent) &&
@@ -158,7 +131,6 @@
                     string.IsNullOrEmpty(e.Context.ReportLocation.FunctionName) &&
                     e.ServiceContext.Service.Equals(ServiceName) &&
                     e.ServiceContext.Version.Equals(Version);
->>>>>>> 62a2608f
             });
         }
 
