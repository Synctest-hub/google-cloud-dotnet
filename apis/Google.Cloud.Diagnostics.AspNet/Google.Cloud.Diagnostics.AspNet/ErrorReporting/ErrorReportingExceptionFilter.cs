﻿// Copyright 2017 Google Inc. All Rights Reserved.
// 
// Licensed under the Apache License, Version 2.0 (the "License");
// you may not use this file except in compliance with the License.
// You may obtain a copy of the License at
// 
//     http://www.apache.org/licenses/LICENSE-2.0
// 
// Unless required by applicable law or agreed to in writing, software
// distributed under the License is distributed on an "AS IS" BASIS,
// WITHOUT WARRANTIES OR CONDITIONS OF ANY KIND, either express or implied.
// See the License for the specific language governing permissions and
// limitations under the License.

using Google.Api.Gax;
<<<<<<< HEAD
using Google.Cloud.Diagnostics.Common;
=======
using Google.Apis.Auth.OAuth2;
>>>>>>> 5e183e07
using Google.Cloud.ErrorReporting.V1Beta1;
using System.Threading.Tasks;
using System.Web;
using System.Web.Mvc;

namespace Google.Cloud.Diagnostics.AspNet
{
    /// <summary>
    ///  Google Cloud Error Reporting <see cref="IExceptionFilter"/>.
    /// </summary>
    /// 
    /// <example>
    /// <code>
    /// public static void RegisterGlobalFilters(GlobalFilterCollection filters)
    /// {
    ///   // Add a catch all for the uncaught exceptions.
    ///   string projectId = "[Google Cloud Platform project ID]";
    ///   string serviceName = "[Name of service]";
    ///   string version = "[Version of service]";
    ///   // Add a catch all for the uncaught exceptions.
    ///   filters.Add(ErrorReportingExceptionFilter.Create(projectId, serviceName, version));
    /// }
    /// </code>
    /// </example>
    /// 
    /// <remarks>
    /// Reports unhandled exceptions to Google Cloud Error Reporting.
    /// The filter should be registered first in ASP.NET MVC versions 1 and 2 and last
    /// in ASP.NET MVC versions 3 and higher. See:
    /// https://msdn.microsoft.com/en-us/library/system.web.mvc.iexceptionfilter.onexception(v=vs.118).aspx
    /// Docs: https://cloud.google.com/error-reporting/docs/
    /// </remarks>
    public class ErrorReportingExceptionFilter : IExceptionFilter
    {
        // The service context in which this error has occurred.
        // See: https://cloud.google.com/error-reporting/reference/rest/v1beta1/projects.events#ServiceContext
        private readonly ServiceContext _serviceContext;

<<<<<<< HEAD
        private readonly IConsumer<ReportedErrorEvent> _consumer;
=======
        private readonly Task<ReportErrorsServiceClient> _clientTask;

        /// <summary>
        /// Creates an instance of <see cref="ErrorReportingExceptionFilter"/>.
        /// </summary>
        /// <param name="client">The Error Reporting client. Cannot be null.</param>
        /// <param name="projectId">The Google Cloud Platform project ID. Cannot be null.</param>
        /// <param name="serviceName">An identifier of the service, such as the name of the executable or job.
        ///     Cannot be null.</param>
        /// <param name="version">Represents the source code version that the developer provided. Cannot be null.</param> 
        public static ErrorReportingExceptionFilter Create(
            ReportErrorsServiceClient client, string projectId, string serviceName, string version) =>
                new ErrorReportingExceptionFilter(Task.FromResult(client), projectId, serviceName, version);

        /// <summary>
        /// Creates an instance of <see cref="ErrorReportingExceptionFilter"/>.
        /// </summary>
        /// <param name="clientTask">A task which produces the Error Reporting client. Cannot be null.</param>
        /// <param name="projectId">The Google Cloud Platform project ID. Cannot be null.</param>
        /// <param name="serviceName">An identifier of the service, such as the name of the executable or job.
        ///     Cannot be null.</param>
        /// <param name="version">Represents the source code version that the developer provided. Cannot be null.</param> 
        public static ErrorReportingExceptionFilter Create(
            Task<ReportErrorsServiceClient> clientTask, string projectId, string serviceName, string version) =>
                new ErrorReportingExceptionFilter(clientTask, projectId, serviceName, version);
>>>>>>> 5e183e07

        /// <summary>
        /// Creates an instance of <see cref="ErrorReportingExceptionFilter"/> using credentials as
        /// defined by <see cref="GoogleCredential.GetApplicationDefaultAsync"/>.
        /// </summary>
        /// <param name="projectId">The Google Cloud Platform project ID. Cannot be null.</param>
        /// <param name="serviceName">An identifier of the service, such as the name of the executable or job.
        ///     Cannot be null.</param>
        /// <param name="version">Represents the source code version that the developer provided. Cannot be null.</param> 
        public static ErrorReportingExceptionFilter Create(string projectId, string serviceName, string version,
            ErrorReportingOptions options = null)
        {
            GaxPreconditions.CheckNotNullOrEmpty(projectId, nameof(projectId));
            options = options ?? ErrorReportingOptions.Create(projectId);
            var consumer = ReportedErrorEventConsumerFactory.Create(projectId, options);
            return new ErrorReportingExceptionFilter(consumer, serviceName, version);
        }

        private ErrorReportingExceptionFilter(
            IConsumer<ReportedErrorEvent> consumer, string serviceName, string version)
        {
            _consumer = GaxPreconditions.CheckNotNull(consumer, nameof(consumer));
            _serviceContext = new ServiceContext
            {
                Service = GaxPreconditions.CheckNotNull(serviceName, nameof(serviceName)),
                Version = GaxPreconditions.CheckNotNull(version, nameof(version)),
            };
        }

        /// <inheritdoc />
        public void OnException(ExceptionContext context)
        {
            var errorEvent = CreateReportRequest(context);
            _consumer.Receive(new[] { errorEvent });
        }

        /// <summary>
        /// Gets information about the HTTP request and response when the exception occured 
        /// and populates a <see cref="HttpRequestContext"/> object.
        /// </summary>
        private HttpRequestContext CreateHttpRequestContext(ExceptionContext context)
        {
            HttpRequestBase requestMessage = context?.HttpContext?.Request;
            HttpResponseBase responseMessage = context?.HttpContext?.Response;

            return new HttpRequestContext
            {
                Method = requestMessage?.HttpMethod ?? "",
                Url = requestMessage?.Url?.ToString() ?? "",
                UserAgent = requestMessage?.UserAgent ?? "",
                ResponseStatusCode = responseMessage?.StatusCode ?? 0,
            };
        }

        /// <summary>
        /// Gets infromation about the exception that occured and populates
        /// a <see cref="ReportedErrorEvent"/> object.
        /// </summary>
        private ReportedErrorEvent CreateReportRequest(ExceptionContext context)
        {
            ErrorContext errorContext = new ErrorContext
            {
                HttpRequest = CreateHttpRequestContext(context),
                ReportLocation = ErrorReportingUtils.CreateSourceLocation(context.Exception)
            };

            return new ReportedErrorEvent
            {
                Message = context.Exception.ToString() ?? "",
                Context = errorContext,
                ServiceContext = _serviceContext,
            };
        }
    }
}<|MERGE_RESOLUTION|>--- conflicted
+++ resolved
@@ -13,11 +13,8 @@
 // limitations under the License.
 
 using Google.Api.Gax;
-<<<<<<< HEAD
 using Google.Cloud.Diagnostics.Common;
-=======
 using Google.Apis.Auth.OAuth2;
->>>>>>> 5e183e07
 using Google.Cloud.ErrorReporting.V1Beta1;
 using System.Threading.Tasks;
 using System.Web;
@@ -56,35 +53,7 @@
         // See: https://cloud.google.com/error-reporting/reference/rest/v1beta1/projects.events#ServiceContext
         private readonly ServiceContext _serviceContext;
 
-<<<<<<< HEAD
         private readonly IConsumer<ReportedErrorEvent> _consumer;
-=======
-        private readonly Task<ReportErrorsServiceClient> _clientTask;
-
-        /// <summary>
-        /// Creates an instance of <see cref="ErrorReportingExceptionFilter"/>.
-        /// </summary>
-        /// <param name="client">The Error Reporting client. Cannot be null.</param>
-        /// <param name="projectId">The Google Cloud Platform project ID. Cannot be null.</param>
-        /// <param name="serviceName">An identifier of the service, such as the name of the executable or job.
-        ///     Cannot be null.</param>
-        /// <param name="version">Represents the source code version that the developer provided. Cannot be null.</param> 
-        public static ErrorReportingExceptionFilter Create(
-            ReportErrorsServiceClient client, string projectId, string serviceName, string version) =>
-                new ErrorReportingExceptionFilter(Task.FromResult(client), projectId, serviceName, version);
-
-        /// <summary>
-        /// Creates an instance of <see cref="ErrorReportingExceptionFilter"/>.
-        /// </summary>
-        /// <param name="clientTask">A task which produces the Error Reporting client. Cannot be null.</param>
-        /// <param name="projectId">The Google Cloud Platform project ID. Cannot be null.</param>
-        /// <param name="serviceName">An identifier of the service, such as the name of the executable or job.
-        ///     Cannot be null.</param>
-        /// <param name="version">Represents the source code version that the developer provided. Cannot be null.</param> 
-        public static ErrorReportingExceptionFilter Create(
-            Task<ReportErrorsServiceClient> clientTask, string projectId, string serviceName, string version) =>
-                new ErrorReportingExceptionFilter(clientTask, projectId, serviceName, version);
->>>>>>> 5e183e07
 
         /// <summary>
         /// Creates an instance of <see cref="ErrorReportingExceptionFilter"/> using credentials as
