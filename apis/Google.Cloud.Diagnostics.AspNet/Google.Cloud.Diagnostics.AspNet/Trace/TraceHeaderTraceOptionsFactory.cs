﻿// Copyright 2016 Google Inc. All Rights Reserved.
// 
// Licensed under the Apache License, Version 2.0 (the "License");
// you may not use this file except in compliance with the License.
// You may obtain a copy of the License at
// 
//     http://www.apache.org/licenses/LICENSE-2.0
// 
// Unless required by applicable law or agreed to in writing, software
// distributed under the License is distributed on an "AS IS" BASIS,
// WITHOUT WARRANTIES OR CONDITIONS OF ANY KIND, either express or implied.
// See the License for the specific language governing permissions and
// limitations under the License.

using Google.Api.Gax;
using Google.Cloud.Diagnostics.Common;
using System.Web;

namespace Google.Cloud.Diagnostics.AspNet
{
    /// <summary>
    /// A factory to generate trace options based on the trace header.
    /// </summary>
    internal sealed class TraceHeaderTraceOptionsFactory : ITraceOptionsFactory
    {
        private TraceHeaderTraceOptionsFactory() { }

        public static TraceHeaderTraceOptionsFactory Create() => new TraceHeaderTraceOptionsFactory();

        /// <summary>
        /// Create a new <see cref="TraceHeaderTraceOptionsFactory"/>.
        /// </summary>
        public TraceOptions CreateOptions() => 
<<<<<<< HEAD
            CreateOptions(TraceHeaderContextUtils.FromRequest(HttpContext.Current.Request));
=======
            CreateOptions(TraceHeaderContextUtils.CreateContext(HttpContext.Current.Request));
>>>>>>> 76535466

        /// <summary>
        /// Create a new <see cref="TraceHeaderTraceOptionsFactory"/> from a <see cref="TraceHeaderContext"/>
        /// </summary>
        public TraceOptions CreateOptions(TraceHeaderContext context)
        {
            GaxPreconditions.CheckNotNull(context, nameof(context));
            return TraceOptions.Create(context.ShouldTrace);
        }
    }
}<|MERGE_RESOLUTION|>--- conflicted
+++ resolved
@@ -31,11 +31,7 @@
         /// Create a new <see cref="TraceHeaderTraceOptionsFactory"/>.
         /// </summary>
         public TraceOptions CreateOptions() => 
-<<<<<<< HEAD
-            CreateOptions(TraceHeaderContextUtils.FromRequest(HttpContext.Current.Request));
-=======
             CreateOptions(TraceHeaderContextUtils.CreateContext(HttpContext.Current.Request));
->>>>>>> 76535466
 
         /// <summary>
         /// Create a new <see cref="TraceHeaderTraceOptionsFactory"/> from a <see cref="TraceHeaderContext"/>
