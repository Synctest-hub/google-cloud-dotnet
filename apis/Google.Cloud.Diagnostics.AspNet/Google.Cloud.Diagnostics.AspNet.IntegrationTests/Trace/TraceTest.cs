﻿// Copyright 2016 Google Inc. All Rights Reserved.
// 
// Licensed under the Apache License, Version 2.0 (the "License");
// you may not use this file except in compliance with the License.
// You may obtain a copy of the License at
// 
//     http://www.apache.org/licenses/LICENSE-2.0
// 
// Unless required by applicable law or agreed to in writing, software
// distributed under the License is distributed on an "AS IS" BASIS,
// WITHOUT WARRANTIES OR CONDITIONS OF ANY KIND, either express or implied.
// See the License for the specific language governing permissions and
// limitations under the License.

using Google.Cloud.Trace.V1;
using Google.Cloud.Diagnostics.Common;
using Google.Cloud.Diagnostics.Common.Tests;
using Google.Protobuf.WellKnownTypes;
using System;
using System.Collections.Generic;
using System.Diagnostics;
using System.Linq;
using System.Threading;
using System.Threading.Tasks;
using Xunit;

using LabelsCommon = Google.Cloud.Diagnostics.Common.Labels;
using TraceProto = Google.Cloud.Trace.V1.Trace;
using Google.Cloud.Diagnostics.Common.IntegrationTests;

namespace Google.Cloud.Diagnostics.AspNet.IntegrationTests
{
    public class TraceTest
    {
        private static readonly TraceIdFactory _traceIdFactory = TraceIdFactory.Create();

        private readonly TraceEntryPolling _polling = new TraceEntryPolling();

        /// <summary>Project id to run the test on.</summary>
        private readonly string _projectId = Utils.GetProjectIdFromEnvironment();

        /// <summary>Unique id of the test.</summary>
        private readonly string _testId = Utils.GetTestId();

        /// <summary>Test start time to allow for easier querying of traces.</summary>
        private readonly Timestamp _startTime = Timestamp.FromDateTime(DateTime.UtcNow);

        private IConsumer<TraceProto> CreateGrpcTraceConsumer()
        {
            TraceServiceClient client = TraceServiceClient.Create();
            return new GrpcTraceConsumer(Task.FromResult(client));
        }

        private SimpleManagedTracer CreateSimpleManagedTracer(IConsumer<TraceProto> consumer)
        {
            TraceProto trace = new TraceProto
            {
                ProjectId = _projectId,
                TraceId = _traceIdFactory.NextId()
            };
            return SimpleManagedTracer.Create(consumer, trace, null);
        }

        /// <summary>
        /// Block until the time has changed.
        /// </summary>
        private void BlockUntilClockTick()
        {
            DateTime now = DateTime.UtcNow;
            while (now >= DateTime.UtcNow)
            {
                Thread.Sleep(1);
            }
        }

        private string CreateRootSpanName(string name) => $"{_testId}-{name}";

        [Fact]
        public void Trace_Simple()
        {
            string rootSpanName = CreateRootSpanName(nameof(Trace_Simple));
            var consumer = CreateGrpcTraceConsumer();
            var tracer = CreateSimpleManagedTracer(consumer);

            tracer.StartSpan(rootSpanName);
            BlockUntilClockTick();
            tracer.EndSpan();

            TraceProto trace = _polling.GetTrace(rootSpanName, _startTime);
            Assert.NotNull(trace);
            Assert.Single(trace.Spans);
        }

        [Fact]
        public void Trace_Simple_Buffer()
        {
            string rootSpanName = CreateRootSpanName(nameof(Trace_Simple_Buffer));
            var consumer = SizedBufferingConsumer<TraceProto>.Create(
<<<<<<< HEAD
                CreateGrpcTraceConsumer(), MessageSizer<TraceProto>.GetSize, BufferOptions.DefaultBufferSize);
=======
                CreateGrpcTraceConsumer(), TraceSizer.Instance, BufferOptions.DefaultBufferSize / 2);
>>>>>>> 3a5b54e0
            var tracer = CreateSimpleManagedTracer(consumer);

            // Create annotations with very large labels to ensure the buffer is flushed.
            string label = string.Join("", Enumerable.Repeat("1234567890", 1000));
            var annotation = new Dictionary<string, string>
            {
                { "key-one", label },
                { "key-two", label },
                { "key-three", label },
                { "key-four", label },
                { "key-five", label },
            };

            tracer.StartSpan(rootSpanName);
            BlockUntilClockTick();
            tracer.AnnotateSpan(annotation);
            tracer.EndSpan();

            TraceProto trace = _polling.GetTrace(rootSpanName, _startTime);
            Assert.NotNull(trace);
            Assert.Single(trace.Spans);
        }

        [Fact]
        public void Trace_Simple_BufferNoTrace()
        {
            string rootSpanName = CreateRootSpanName(nameof(Trace_Simple_BufferNoTrace));
            var consumer = SizedBufferingConsumer<TraceProto>.Create(
                CreateGrpcTraceConsumer(), MessageSizer<TraceProto>.GetSize, BufferOptions.DefaultBufferSize);
            var tracer = CreateSimpleManagedTracer(consumer);

            tracer.StartSpan(rootSpanName);
            BlockUntilClockTick();
            tracer.EndSpan();

            TraceProto trace = _polling.GetTrace(rootSpanName, _startTime, false);
            Assert.Null(trace);
        }

        [Fact]
        public void Trace_SimpleAnnotation()
        {
            string rootSpanName = CreateRootSpanName(nameof(Trace_SimpleAnnotation));
            var consumer = CreateGrpcTraceConsumer();
            var tracer = CreateSimpleManagedTracer(consumer);

            var annotation = new Dictionary<string, string>
            {
                { "annotation-key", "annotation-value" },
                { "some-key", "some-value" }
            };

            tracer.StartSpan(rootSpanName);
            BlockUntilClockTick();
            tracer.AnnotateSpan(annotation);
            tracer.EndSpan();

            TraceProto trace = _polling.GetTrace(rootSpanName, _startTime);
            Assert.NotNull(trace);
            Assert.Single(trace.Spans);
            Assert.True(TraceUtils.IsValidAnnotation(trace.Spans[0], annotation));
        }

        [Fact]
        public void Trace_SimpleStacktrace()
        {
            string rootSpanName = CreateRootSpanName(nameof(Trace_SimpleStacktrace));
            var consumer = CreateGrpcTraceConsumer();
            var tracer = CreateSimpleManagedTracer(consumer);

            tracer.StartSpan(rootSpanName);
            BlockUntilClockTick();
            tracer.SetStackTrace(new StackTrace(true));
            tracer.EndSpan();

            TraceProto trace = _polling.GetTrace(rootSpanName, _startTime);
            Assert.NotNull(trace);
            Assert.Single(trace.Spans);

            var labels = trace.Spans[0].Labels;
            Assert.True(labels.ContainsKey(LabelsCommon.StackTrace));
            Assert.Contains(nameof(Trace_SimpleStacktrace), labels[LabelsCommon.StackTrace]);
            Assert.Contains(nameof(TraceTest), labels[LabelsCommon.StackTrace]);
        }

        [Fact]
        public void Trace_MultipleSpans()
        {
            string rootSpanName = CreateRootSpanName(nameof(Trace_MultipleSpans));
            var consumer = CreateGrpcTraceConsumer();
            var tracer = CreateSimpleManagedTracer(consumer);

            var annotation = new Dictionary<string, string>
            {
                { "annotation-key", "annotation-value" }
            };

            tracer.StartSpan(rootSpanName);
            BlockUntilClockTick();
            tracer.StartSpan("child-one");
            tracer.SetStackTrace(new StackTrace(true));
            BlockUntilClockTick();
            tracer.EndSpan();
            tracer.StartSpan("child-two");
            BlockUntilClockTick();
            tracer.StartSpan("grandchild-one", StartSpanOptions.Create(SpanKind.RpcClient));
            BlockUntilClockTick();
            tracer.EndSpan();
            tracer.StartSpan("grandchild-two");
            BlockUntilClockTick();
            tracer.AnnotateSpan(annotation);
            tracer.EndSpan();
            tracer.EndSpan();
            tracer.EndSpan();

            TraceProto trace = _polling.GetTrace(rootSpanName, _startTime);
            Assert.NotNull(trace);
            Assert.Equal(5, trace.Spans.Count);

            TraceSpan root = trace.Spans.First(s => s.Name.Equals(rootSpanName));
            TraceSpan childOne = trace.Spans.First(s => s.Name.Equals("child-one"));
            TraceSpan childTwo = trace.Spans.First(s => s.Name.Equals("child-two"));
            TraceSpan grandchildOne = trace.Spans.First(s => s.Name.Equals("grandchild-one"));
            TraceSpan grandchildTwo = trace.Spans.First(s => s.Name.Equals("grandchild-two"));

            Assert.Equal(root.SpanId, childOne.ParentSpanId);
            var labels = childOne.Labels;
            Assert.True(labels.ContainsKey(LabelsCommon.StackTrace));
            Assert.Contains(nameof(Trace_MultipleSpans), labels[LabelsCommon.StackTrace]);
            Assert.Contains(nameof(TraceTest), labels[LabelsCommon.StackTrace]);

            Assert.Equal(root.SpanId, childTwo.ParentSpanId);

            Assert.Equal(childTwo.SpanId, grandchildOne.ParentSpanId);
            Assert.Equal(TraceSpan.Types.SpanKind.RpcClient, grandchildOne.Kind);

            Assert.Equal(childTwo.SpanId, grandchildTwo.ParentSpanId);
            Assert.Equal(TraceSpan.Types.SpanKind.Unspecified, grandchildTwo.Kind);
            Assert.True(TraceUtils.IsValidAnnotation(grandchildTwo, annotation));
        }

        [Fact]
        public void Trace_IncompleteSpans()
        {
            string rootSpanName = CreateRootSpanName(nameof(Trace_IncompleteSpans));
            var consumer = CreateGrpcTraceConsumer();
            var tracer = CreateSimpleManagedTracer(consumer);

            tracer.StartSpan(rootSpanName);
            tracer.StartSpan("span-name-1");
            BlockUntilClockTick();
            tracer.StartSpan("span-name-2");
            BlockUntilClockTick();
            tracer.EndSpan();
            tracer.EndSpan();

            TraceProto trace = _polling.GetTrace(rootSpanName, _startTime, false);
            Assert.Null(trace);
        }
    }
}<|MERGE_RESOLUTION|>--- conflicted
+++ resolved
@@ -96,11 +96,7 @@
         {
             string rootSpanName = CreateRootSpanName(nameof(Trace_Simple_Buffer));
             var consumer = SizedBufferingConsumer<TraceProto>.Create(
-<<<<<<< HEAD
-                CreateGrpcTraceConsumer(), MessageSizer<TraceProto>.GetSize, BufferOptions.DefaultBufferSize);
-=======
-                CreateGrpcTraceConsumer(), TraceSizer.Instance, BufferOptions.DefaultBufferSize / 2);
->>>>>>> 3a5b54e0
+                CreateGrpcTraceConsumer(), MessageSizer<TraceProto>.GetSize, BufferOptions.DefaultBufferSize / 2);
             var tracer = CreateSimpleManagedTracer(consumer);
 
             // Create annotations with very large labels to ensure the buffer is flushed.
