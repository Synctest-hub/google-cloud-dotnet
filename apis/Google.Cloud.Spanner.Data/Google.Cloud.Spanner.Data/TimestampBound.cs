--- conflicted
+++ resolved
@@ -42,17 +42,13 @@
         /// If <see cref="Mode"/> is <see cref="TimestampBoundMode.ReadTimestamp"/> or
         /// <see cref="TimestampBoundMode.MinReadTimestamp"/>, this indicates the timestamp to use.
         /// </summary>
-        public DateTime TimeStamp { get; private set; }
+        public DateTime Timestamp { get; private set; }
 
         /// <summary>
         /// Read at a timestamp where all previously committed transactions
         /// are visible.
         /// </summary>
-<<<<<<< HEAD
         public static TimestampBound Strong { get; } = new TimestampBound {Mode = TimestampBoundMode.Strong};
-=======
-        public DateTime Timestamp { get; internal set; }
->>>>>>> f89aefbd
 
         /// <summary>
         /// Executes all reads at a timestamp that is `duration`
@@ -112,11 +108,7 @@
         public static TimestampBound OfMinReadTimestamp(DateTime minReadTimestamp) => new TimestampBound
         {
             Mode = TimestampBoundMode.MinReadTimestamp,
-<<<<<<< HEAD
-            TimeStamp = minReadTimestamp
-=======
-            Timestamp = timestamp
->>>>>>> f89aefbd
+            Timestamp = minReadTimestamp
         };
 
         /// <summary>
